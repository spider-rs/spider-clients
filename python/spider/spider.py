import os, requests
<<<<<<< HEAD
from typing import Optional 
from spider.spider_types import RequestParamsDict
=======
from typing import Optional
from spider_types import RequestParamsDict
>>>>>>> c26eecae


class Spider:
    def __init__(self, api_key: Optional[str] = None):
        """
        Initialize the Spider with an API key.

        :param api_key: A string of the API key for Spider. Defaults to the SPIDER_API_KEY environment variable.
        :raises ValueError: If no API key is provided.
        """
        self.api_key = api_key or os.getenv("SPIDER_API_KEY")
        if self.api_key is None:
            raise ValueError("No API key provided")

    def api_post(
        self,
        endpoint: str,
        data: dict,
        stream: bool,
        content_type: str = "application/json",
    ):
        """
        Send a POST request to the specified API endpoint.

        :param endpoint: The API endpoint to which the POST request is sent.
        :param data: The data (dictionary) to be sent in the POST request.
        :param stream: Boolean indicating if the response should be streamed.
        :return: The JSON response or the raw response stream if stream is True.
        """
        headers = self._prepare_headers(content_type)
        response = self._post_request(
            f"https://api.spider.cloud/{endpoint}", data, headers, stream
        )
        if stream:
            return response
        elif response.status_code == 200:
            return response.json()
        else:
            self._handle_error(response, f"post to {endpoint}")

    def api_get(
        self, endpoint: str, stream: bool, content_type: str = "application/json"
    ):
        """
        Send a GET request to the specified endpoint.

        :param endpoint: The API endpoint from which to retrieve data.
        :return: The JSON decoded response.
        """
        headers = self._prepare_headers(content_type)
        response = self._get_request(
            f"https://api.spider.cloud/{endpoint}", headers, stream
        )
        if response.status_code == 200:
            return response.json()
        else:
            self._handle_error(response, f"get from {endpoint}")

    def api_delete(
        self, endpoint: str, stream: bool, content_type: str = "application/json"
    ):
        """
        Send a DELETE request to the specified endpoint.

        :param endpoint: The API endpoint from which to retrieve data.
        :return: The JSON decoded response.
        """
        headers = self._prepare_headers(content_type)
        response = self._delete_request(
            f"https://api.spider.cloud/v1/{endpoint}", headers, stream
        )
        if response.status_code in [200, 202]:
            return response.json()
        else:
            self._handle_error(response, f"get from {endpoint}")

    def scrape_url(
        self,
        url: str,
        params: Optional[RequestParamsDict] = None,
        stream: bool = False,
        content_type: str = "application/json",
    ):
        """
        Scrape data from the specified URL.

        :param url: The URL from which to scrape data.
        :param params: Optional dictionary of additional parameters for the scrape request.
        :return: JSON response containing the scraping results.
        """
        return self.api_post(
            "crawl", {"url": url, "limit": 1, **(params or {})}, stream, content_type
        )

    def crawl_url(
        self,
        url: str,
        params: Optional[RequestParamsDict] = None,
        stream: bool = False,
        content_type: str = "application/json",
    ):
        """
        Start crawling at the specified URL.

        :param url: The URL to begin crawling.
        :param params: Optional dictionary with additional parameters to customize the crawl.
        :param stream: Boolean indicating if the response should be streamed. Defaults to False.
        :return: JSON response or the raw response stream if streaming enabled.
        """
        return self.api_post(
            "crawl", {"url": url, **(params or {})}, stream, content_type
        )

    def links(
        self,
        url: str,
        params: Optional[RequestParamsDict] = None,
        stream: bool = False,
        content_type: str = "application/json",
    ):
        """
        Retrieve links from the specified URL.

        :param url: The URL from which to extract links.
        :param params: Optional parameters for the link retrieval request.
        :return: JSON response containing the links.
        """
        return self.api_post(
            "links", {"url": url, **(params or {})}, stream, content_type
        )

    def screenshot(
        self,
        url: str,
        params: Optional[RequestParamsDict] = None,
        stream: bool = False,
        content_type: str = "application/json",
    ):
        """
        Take a screenshot of the specified URL.

        :param url: The URL to capture a screenshot from.
        :param params: Optional parameters to customize the screenshot capture.
        :return: JSON response with screenshot data.
        """
        return self.api_post(
            "screenshot", {"url": url, **(params or {})}, stream, content_type
        )

    def search(
        self,
        q: str,
        params: Optional[RequestParamsDict] = None,
        stream: bool = False,
        content_type: str = "application/json",
    ):
        """
        Perform a search and gather a list of websites to start crawling and collect resources.

        :param search: The search query.
        :param params: Optional parameters to customize the search.
        :return: JSON response or the raw response stream if streaming enabled.
        """
        return self.api_post(
            "search", {"search": q, **(params or {})}, stream, content_type
        )

    def transform(
        self, data, params=None, stream=False, content_type="application/json"
    ):
        """
        Transform HTML to Markdown or text. You can send up to 10MB of data at once.

        :param data: The data to transform a list of objects with the 'html' key and an optional 'url' key only used readability mode.
        :param params: Optional parameters to customize the search.
        :return: JSON response or the raw response stream if streaming enabled.
        """
        return self.api_post(
            "transform", {"data": data, **(params or {})}, stream, content_type
        )

    def extract_contacts(
        self,
        url: str,
        params: Optional[RequestParamsDict] = None,
        stream: bool = False,
        content_type: str = "application/json",
    ):
        """
        Extract contact information from the specified URL.

        :param url: The URL from which to extract contact information.
        :param params: Optional parameters for the contact extraction.
        :return: JSON response containing extracted contact details.
        """
        return self.api_post(
            "pipeline/extract-contacts",
            {"url": url, **(params or {})},
            stream,
            content_type,
        )

    def label(
        self,
        url: str,
        params: Optional[RequestParamsDict] = None,
        stream: bool = False,
        content_type: str = "application/json",
    ):
        """
        Apply labeling to data extracted from the specified URL.

        :param url: The URL to label data from.
        :param params: Optional parameters to guide the labeling process.
        :return: JSON response with labeled data.
        """
        return self.api_post(
            "pipeline/label", {"url": url, **(params or {})}, stream, content_type
        )

    def download_files(
        self,
        domain: Optional[str] = None,
        page: Optional[int] = None,
        limit: Optional[int] = None,
        stream: bool = True,
    ):
        """
        Download storage files from the new endpoint.

        :param domain: Optional domain name to specify the storage path.
        :param page: Optional page number for pagination.
        :param limit: Optional page limit for pagination.
        :param stream: Boolean indicating if the response should be streamed. Defaults to True.
        :return: The raw response stream if stream is True.
        """
        params = {}
        if domain:
            params["domain"] = domain
        if page:
            params["page"] = page
        if limit:
            params["limit"] = limit

        endpoint = "data/storage"
        headers = self._prepare_headers("application/octet-stream")
        response = self._get_request(
            f"https://api.spider.cloud/v1/{endpoint}", headers, stream, params=params
        )
        if response.status_code == 200:
            if stream:
                return response.raw
            else:
                return response.content
        else:
            self._handle_error(response, f"download from {endpoint}")

    def get_crawl_state(
        self,
        url: str,
        params: Optional[RequestParamsDict] = None,
        stream: bool = False,
        content_type: str = "application/json",
    ):
        """
        Retrieve the website active crawl state.

        :return: JSON response of the crawl state and credits used.
        """
        return self.api_post(
            "data/crawl_status", {"url": url, **(params or {}, stream, content_type)}
        )

    def get_credits(self):
        """
        Retrieve the account's remaining credits.

        :return: JSON response containing the number of credits left.
        """
        return self.api_get("data/credits", stream=False)

    def data_post(self, table: str, data: Optional[RequestParamsDict] = None):
        """
        Send data to a specific table via POST request.
        :param table: The table name to which the data will be posted.
        :param data: A dictionary representing the data to be posted.
        :return: The JSON response from the server.
        """
        return self.api_post(f"data/{table}", data, stream=False)

    def data_get(
        self,
        table: str,
        params: Optional[RequestParamsDict] = None,
    ):
        """
        Retrieve data from a specific table via GET request.
        :param table: The table name from which to retrieve data.
        :param params: Optional parameters to modify the query.
        :return: The JSON response from the server.
        """
        return self.api_get(f"data/{table}", params)

    def data_delete(
        self,
        table: str,
        params: Optional[RequestParamsDict] = None,
    ):
        """
        Delete data from a specific table via DELETE request.
        :param table: The table name from which data will be deleted.
        :param params: Parameters to identify which data to delete.
        :return: The JSON response from the server.
        """
        return self.api_delete(f"data/{table}", params=params)

    def _prepare_headers(self, content_type: str = "application/json"):
        return {
            "Content-Type": content_type,
            "Authorization": f"Bearer {self.api_key}",
            "User-Agent": f"Spider-Client/0.0.33",
        }

    def _post_request(self, url: str, data, headers, stream=False):
        return requests.post(url, headers=headers, json=data, stream=stream)

    def _get_request(self, url: str, headers, stream=False):
        return requests.get(url, headers=headers, stream=stream)

    def _delete_request(self, url: str, headers, stream=False):
        return requests.delete(url, headers=headers, stream=stream)

    def _handle_error(self, response, action):
        if response.status_code in [402, 409, 500]:
            error_message = response.json().get("error", "Unknown error occurred")
            raise Exception(
                f"Failed to {action}. Status code: {response.status_code}. Error: {error_message}"
            )
        elif response.status_code == 201:
            json_response = response.json()
            if json_response.get("data") == None:
                return json_response
            else:
                raise Exception(
                    f"Unexpected error occurred while trying to {action}. Status code: {response.status_code}"
                )
        else:
            raise Exception(
                f"Unexpected error occurred while trying to {action}. Status code: {response.status_code}"
            )<|MERGE_RESOLUTION|>--- conflicted
+++ resolved
@@ -1,11 +1,6 @@
 import os, requests
-<<<<<<< HEAD
 from typing import Optional 
 from spider.spider_types import RequestParamsDict
-=======
-from typing import Optional
-from spider_types import RequestParamsDict
->>>>>>> c26eecae
 
 
 class Spider:
